--- conflicted
+++ resolved
@@ -1,8 +1,5 @@
 # SPDX-FileCopyrightText: 2024-present h3xit <h3xit@protonmail.com>
 #
 # SPDX-License-Identifier: MIT
-<<<<<<< HEAD
-__version__ = "0.3.0"
-=======
-__version__ = "0.2.0"
->>>>>>> 5c7430ba
+
+__version__ = "0.3.0"